--- conflicted
+++ resolved
@@ -1,6 +1,4 @@
 import logging
-import subprocess
-import sys
 import zipfile
 from pathlib import Path
 
@@ -24,39 +22,28 @@
     Returns:
         str: The Markdown content as a string, or an error message if the process fails.
     """
-    logging.info(f"Downloading PDF: {pdf_url}")
+    # Download the PDF
+    logging.info(f"   Downloading PDF: {pdf_url}")
     try:
-        r_pdf = requests.get(pdf_url, timeout=10)
-        r_pdf.raise_for_status()
+        r_pdf = requests.get(pdf_url)
         with open(pdf_path, "wb") as file:
-            file.write(r_pdf.content)
-    except Exception as e:
+            for chunk in r_pdf.iter_content(chunk_size=1024):
+                file.write(chunk)
+        print(f"PDF downloaded successfully as {pdf_path}")
+    except requests.exceptions.RequestException as e:
         print(f"Failed to download PDF: {e}")
         return ""
 
-    # Subprocess for crash isolation
+    # Convert the PDF to Markdown
+    converter = Converter(lib=method, input_file=pdf_path)
     try:
-        result = subprocess.run(
-            [sys.executable, "convert_single_pdf.py", str(pdf_path), method],
-            capture_output=True,
-            text=True,
-            timeout=300,
-        )
-        if result.returncode != 0:
-            print(f"[ERROR] Subprocess failed: {result.stderr}")
-            return ""
-        return result.stdout
-    except subprocess.TimeoutExpired:
-        print("Conversion timed out.")
-        return ""
+        converter.convert()
+        markdown_path = converter.output_file
+        with open(markdown_path, "r", encoding="utf-8") as f:
+            return f.read()
     except Exception as e:
-<<<<<<< HEAD
-        print(f"Unexpected error in subprocess: {e}")
-        return ""
-=======
         print(f"Failed to convert PDF to Markdown: {e}")
         return f""
->>>>>>> 1d2a9cbc
 
 
 def add_markdown_column(
